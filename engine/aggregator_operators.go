--- conflicted
+++ resolved
@@ -1307,11 +1307,7 @@
 
 func NewFirstOrLastAggregator(name string, v *parser.Value, isFirst bool, defaultValue *parser.Value) (Aggregator, error) {
 	if len(v.Elems) != 1 {
-<<<<<<< HEAD
-		return nil, parser.NewQueryError(parser.WrongNumberOfArguments, "function max() requires only one argument")
-=======
-		return nil, common.NewQueryError(common.WrongNumberOfArguments, fmt.Sprintf("function %s() requires exactly one argument", name))
->>>>>>> a0fd0cd0
+		return nil, parser.NewQueryError(parser.WrongNumberOfArguments, fmt.Sprintf("function %s() requires exactly one argument", name))
 	}
 
 	wrappedDefaultValue, err := wrapDefaultValue(defaultValue)
