--- conflicted
+++ resolved
@@ -22,8 +22,6 @@
   }
 }
 
-<<<<<<< HEAD
-
 export const createUser = async (url, user) => {
   try {
     return await AJAX({
@@ -36,8 +34,6 @@
   }
 }
 
-=======
->>>>>>> 9a5d9a06
 export const deleteRole = async (url, addFlashMessage, rolename) => {
   try {
     const response = await AJAX({
