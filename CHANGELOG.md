--- conflicted
+++ resolved
@@ -3,11 +3,8 @@
 1. [#2157](https://github.com/influxdata/chronograf/pull/2157): Fix logscale producing console errors when only one point in graph
 1. [#2158](https://github.com/influxdata/chronograf/pull/2158): Fix 'Cannot connect to source' false error flag on Dashboard page
 1. [#2167](https://github.com/influxdata/chronograf/pull/2167): Add fractions of seconds to time field in csv export
-<<<<<<< HEAD
-2. [#1077](https://github.com/influxdata/chronograf/pull/2087):  Fix Chronograf requires users to run Telegraf's CPU and system plugins to ensure that all Apps appear on the HOST LIST page.
-=======
-
->>>>>>> c5b8e85a
+1. [#1077](https://github.com/influxdata/chronograf/pull/2087): Fix Chronograf requiring Telegraf's CPU and system plugins to ensure that all Apps appear on the HOST LIST page.
+
 ### Features
 ### UI Improvements
 
